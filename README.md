# BTAP Surrogate Model
Advances in clean technologies and building practices can make new buildings “net-zero energy”, meaning they require so little energy they could potentially rely on their own renewable energy supplies for all of their energy needs.

Through research and development, technology costs continue to fall, and government and industry efforts and investments will accelerate that trend. These advances, supported by a model “net-zero energy ready” building code, will enable all builders to adopt these practices and lower lifecycle costs for homeowners.’

The goal is to develop surrogate models that generate data to inform in the design of near-net-zero energy buildings in Canada.

# Documentation

<<<<<<< HEAD
## About this Repo

This repo contains the python Notebooks and codes for the entire surrogate modelling for a full service restaurant.

## Requirements

* Python 3
* Access to Minio
* Docker installed and running on your computer
* A git client
* Install the requirement packages
    ```
    pip3 install -r requirements.txt
    ```


 ## How to run this app

We suggest you create a virtual environment for running the surrogate model with Python and Clone this repository.

```
cd c:\users\bukola
git clone https://github.com/canmet-energy/btap_ml.git
cd btap_ml
```
=======
Refer to the [documentation](docs/) to see how to install and run the model.
>>>>>>> 185990e2

## Structure
- Block Storage Guide.ipynb: sample notebook of how to access minio using s3f3.
- tensorboard.ipynb: use this notebook to start the tensorboard dashboard for metrics visualization and scrutinization of the surrogate model.
- src: Contain all source code used in building the surrogate model.
    - preprocessing.py: downloads all the dataset from minio, preprocess the data, split the data into train, test and validation set.
    - feature_selection.py: use the output from preprocoessing to extract the features that would be used in building the surrogate model
    - predict.py: builds the surrogate model using the preprocessed data and the selected features described above
<<<<<<< HEAD
    - plot.py: contains functions used to create plots.

## how to use

Option 1: Run the surrogate model without using the kubeflow pipeline.

```
cd src
```

- **step 1)** Preprocessing
    - You need to type the command below into a terminal
    * Notes: check to ensure the file paths specified for the arguements below exist in minio
        - in_build_params: the simulation I/O output file used in buiding and testing the model.
        - in_hour: the hourly energy file associated with the in_build_params file.
        - in_build_params_val: the simulation I/O output file used in validating the model.
        - in_hour_val: the hourly energy file associated with the in_build_params_val file.
        - in_weather: the epw file converted to csv.
    ```
    python3 preprocessing.py --in_build_params input_data/output_2021-10-04.xlsx --in_hour input_data/total_hourly_res_2021-10-04.csv --in_weather input_data/montreal_epw.csv --output_path output_data/preprocessing_out --in_build_params_val input_data/output.xlsx --in_hour_val input_data/total_hourly_res.csv
    ```

- **step 2)** Feature Selection
    - Run the command below from a terminal
     ```
    python3 feature_selection.py --in_obj_name output_data/preprocessing_out --output_path output_data/feature_out --estimator_type elasticnet
    ```

- **step 3)** Building the Surrogate Model:
    Option A: No hyperparameter search.
    - The surrogate model can be built usind default parameters by setting the value of --param_search as no
    ```
    python3 feature_selection.py --in_obj_name output_data/preprocessing_out --output_path output_data/feature_out --estimator_type elasticnet```python3 predict.py --param_search no --in_obj_name output_data/preprocessing_out --features output_data/feature_out --output_path output_data/predict_out
    ```
    Option B: With hyperparameter search.
    - The surrogate model can be built usind default parameters by setting the value of --param_search as yes
    ```
    python3 feature_selection.py --in_obj_name output_data/preprocessing_out --output_path output_data/feature_out --estimator_type elasticnet```python3 predict.py --param_search yes --in_obj_name output_data/preprocessing_out --features output_data/feature_out --output_path output_data/predict_out
    ```

- **step 4)** tensorboard (optional):
    - run tensorboard.ipynb
    - using the port opened from tensorboard.ipynb, open the [Tensorboard Dashboard] (https://git-scm.com/downloadshttps://kubeflow.aaw.cloud.statcan.ca/notebook/nrcan-btap/reg-cpu-notebook/proxy/6007/)


Option 2: Running the surrogate model as a kubeflow pipeline.
- **step 1)** Build Image [THE COMMAND BELOW NEEDS TO BE RECHECKED AND UPDATED]
    ```
    cd pipeline
    docker build -t btap_ml  --build-arg GIT_API_TOKEN=$env:GIT_API_TOKEN .
    ```

- **step 2)** Run the pipeline
    - Check the arguements in the run.py file are correct
        - in_build_params: the simulation I/O output file used in buiding and testing the model.
        - in_hour: the hourly energy file associated with the in_build_params file.
        - in_build_params_val: the simulation I/O output file used in validating the model.
        - in_hour_val: the hourly energy file associated with the in_build_params_val file.
        - in_weather: the epw file converted to csv.
    ```
    python3 run.py
    ```




=======
    - plot.py: contains functions used to create plots. 
    
### License
>>>>>>> 185990e2

Unless otherwise noted, the source code of this project is covered under Crown Copyright, Government of Canada, and is distributed under the [GNU GPL v3 License](LICENSE).

The Canada wordmark and related graphics associated with this distribution are protected under trademark law and copyright law. No permission is granted to use them outside the parameters of the Government of Canada's corporate identity program. For more information, see [Federal identity requirements](https://www.canada.ca/en/treasury-board-secretariat/topics/government-communications/federal-identity-requirements.html).<|MERGE_RESOLUTION|>--- conflicted
+++ resolved
@@ -7,35 +7,7 @@
 
 # Documentation
 
-<<<<<<< HEAD
-## About this Repo
-
-This repo contains the python Notebooks and codes for the entire surrogate modelling for a full service restaurant.
-
-## Requirements
-
-* Python 3
-* Access to Minio
-* Docker installed and running on your computer
-* A git client
-* Install the requirement packages
-    ```
-    pip3 install -r requirements.txt
-    ```
-
-
- ## How to run this app
-
-We suggest you create a virtual environment for running the surrogate model with Python and Clone this repository.
-
-```
-cd c:\users\bukola
-git clone https://github.com/canmet-energy/btap_ml.git
-cd btap_ml
-```
-=======
 Refer to the [documentation](docs/) to see how to install and run the model.
->>>>>>> 185990e2
 
 ## Structure
 - Block Storage Guide.ipynb: sample notebook of how to access minio using s3f3.
@@ -44,78 +16,8 @@
     - preprocessing.py: downloads all the dataset from minio, preprocess the data, split the data into train, test and validation set.
     - feature_selection.py: use the output from preprocoessing to extract the features that would be used in building the surrogate model
     - predict.py: builds the surrogate model using the preprocessed data and the selected features described above
-<<<<<<< HEAD
-    - plot.py: contains functions used to create plots.
-
-## how to use
-
-Option 1: Run the surrogate model without using the kubeflow pipeline.
-
-```
-cd src
-```
-
-- **step 1)** Preprocessing
-    - You need to type the command below into a terminal
-    * Notes: check to ensure the file paths specified for the arguements below exist in minio
-        - in_build_params: the simulation I/O output file used in buiding and testing the model.
-        - in_hour: the hourly energy file associated with the in_build_params file.
-        - in_build_params_val: the simulation I/O output file used in validating the model.
-        - in_hour_val: the hourly energy file associated with the in_build_params_val file.
-        - in_weather: the epw file converted to csv.
-    ```
-    python3 preprocessing.py --in_build_params input_data/output_2021-10-04.xlsx --in_hour input_data/total_hourly_res_2021-10-04.csv --in_weather input_data/montreal_epw.csv --output_path output_data/preprocessing_out --in_build_params_val input_data/output.xlsx --in_hour_val input_data/total_hourly_res.csv
-    ```
-
-- **step 2)** Feature Selection
-    - Run the command below from a terminal
-     ```
-    python3 feature_selection.py --in_obj_name output_data/preprocessing_out --output_path output_data/feature_out --estimator_type elasticnet
-    ```
-
-- **step 3)** Building the Surrogate Model:
-    Option A: No hyperparameter search.
-    - The surrogate model can be built usind default parameters by setting the value of --param_search as no
-    ```
-    python3 feature_selection.py --in_obj_name output_data/preprocessing_out --output_path output_data/feature_out --estimator_type elasticnet```python3 predict.py --param_search no --in_obj_name output_data/preprocessing_out --features output_data/feature_out --output_path output_data/predict_out
-    ```
-    Option B: With hyperparameter search.
-    - The surrogate model can be built usind default parameters by setting the value of --param_search as yes
-    ```
-    python3 feature_selection.py --in_obj_name output_data/preprocessing_out --output_path output_data/feature_out --estimator_type elasticnet```python3 predict.py --param_search yes --in_obj_name output_data/preprocessing_out --features output_data/feature_out --output_path output_data/predict_out
-    ```
-
-- **step 4)** tensorboard (optional):
-    - run tensorboard.ipynb
-    - using the port opened from tensorboard.ipynb, open the [Tensorboard Dashboard] (https://git-scm.com/downloadshttps://kubeflow.aaw.cloud.statcan.ca/notebook/nrcan-btap/reg-cpu-notebook/proxy/6007/)
-
-
-Option 2: Running the surrogate model as a kubeflow pipeline.
-- **step 1)** Build Image [THE COMMAND BELOW NEEDS TO BE RECHECKED AND UPDATED]
-    ```
-    cd pipeline
-    docker build -t btap_ml  --build-arg GIT_API_TOKEN=$env:GIT_API_TOKEN .
-    ```
-
-- **step 2)** Run the pipeline
-    - Check the arguements in the run.py file are correct
-        - in_build_params: the simulation I/O output file used in buiding and testing the model.
-        - in_hour: the hourly energy file associated with the in_build_params file.
-        - in_build_params_val: the simulation I/O output file used in validating the model.
-        - in_hour_val: the hourly energy file associated with the in_build_params_val file.
-        - in_weather: the epw file converted to csv.
-    ```
-    python3 run.py
-    ```
-
-
-
-
-=======
-    - plot.py: contains functions used to create plots. 
     
-### License
->>>>>>> 185990e2
+# License
 
 Unless otherwise noted, the source code of this project is covered under Crown Copyright, Government of Canada, and is distributed under the [GNU GPL v3 License](LICENSE).
 
