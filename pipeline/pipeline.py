import kfp
from kfp import dsl
<<<<<<< HEAD
from kfp.components import func_to_container_op
from kfp.components import load_component_from_file
import config as acm
import pandas as pd
from minio import Minio
=======
from kfp.components import func_to_container_op, load_component_from_file
>>>>>>> 81a8d280


@dsl.pipeline(name='Btap Pipeline',
              description='MLP employed for Total energy consumed regression problem',
              )

#define your pipeline
<<<<<<< HEAD
# def btap_pipeline(energy_hour,build_params,weather,output_path,energy_hour_val,
#                   build_params_val,energy_hour_gas,build_params_gas,featureestimator,featureoutput_path,param_search):
def btap_pipeline(  build_params="input_data/output_2021-10-04.xlsx",
                    energy_hour="input_data/total_hourly_res_2021-10-04.csv",
                    weather="input_data/montreal_epw.csv",
                    build_params_val="input_data/output.xlsx",
                    energy_hour_val="input_data/total_hourly_res.csv",
                    output_path="output_data/preprocessing_out",
                    featureoutput_path="output_data/feature_out",
                    featureestimator="lasso",
                    param_search="no",
                    build_params_gas= 'input_data/output_gas_2021-11-05.xlsx', 
                    energy_hour_gas ='input_data/total_hourly_res_gas_2021-11-05.csv'):
                        
=======
def btap_pipeline(minio_tenant,bucket,energy_hour,build_params,weather,output_path,energy_hour_val,
                  build_params_val,energy_hour_gas,build_params_gas,featureestimator,featureoutput_path,param_search):

>>>>>>> 81a8d280
    # Loads the yaml manifest for each component
    preprocess = load_component_from_file('yaml/preprocessing.yml')
    feature_selection = load_component_from_file('yaml/feature_selection.yml')
    predict = load_component_from_file('yaml/predict.yml')
<<<<<<< HEAD
    
    s3 = acm.establish_s3_connection(acm.settings.MINIO_URL, acm.settings.MINIO_ACCESS_KEY, acm.settings.MINIO_SECRET_KEY)
    weather_df = pd.read_csv(s3.open(acm.settings.NAMESPACE.joinpath('input_data/montreal_epw.csv').as_posix()))
    
=======

>>>>>>> 81a8d280
    preprocess_ = preprocess(
                             
                             in_hour=energy_hour,
                             in_build_params=build_params,
                             in_weather=weather,
                             output_path=output_path,
                             in_hour_val=energy_hour_val,
                             in_build_params_val=build_params_val,
                             in_hour_gas=energy_hour_gas,
                             in_build_params_gas =build_params_gas,

<<<<<<< HEAD
                             
                            )
    preprocess_output_ref = preprocess_.outputs['Output']
    
    feature_selection_ = feature_selection(
                                           in_obj_name=preprocess_output_ref,
                                           estimator_type=featureestimator,
                                           output_path=featureoutput_path)
    feature_output_ref = feature_selection_.outputs['Output']
    
    predict_ = predict(
                       in_obj_name=preprocess_output_ref,
                       features=feature_output_ref,
=======



                            )

    feature_selection_ = feature_selection(tenant=minio_tenant,
                                           bucket=bucket,
                                           in_obj_name=preprocess_.output,
                                           estimator_type=featureestimator,
                                           output_path=featureoutput_path)

    predict_ = predict(tenant=minio_tenant,
                       bucket=bucket,
                       in_obj_name=preprocess_.output,
                       features=feature_selection_.output,
>>>>>>> 81a8d280
                       param_search=param_search)


if __name__ == '__main__':
<<<<<<< HEAD
    experiment_yaml_zip = 'pipeline.yaml'
    kfp.compiler.Compiler().compile(btap_pipeline, experiment_yaml_zip)
    print(f"Exported pipeline definition to {experiment_yaml_zip}")
=======
    kfp.compiler.Compiler().compile(btap_pipeline, 'pipeline.yaml')
    print(f"Exported pipeline definition to pipeline.yaml")
>>>>>>> 81a8d280
<|MERGE_RESOLUTION|>--- conflicted
+++ resolved
@@ -1,14 +1,10 @@
 import kfp
 from kfp import dsl
-<<<<<<< HEAD
 from kfp.components import func_to_container_op
 from kfp.components import load_component_from_file
 import config as acm
 import pandas as pd
 from minio import Minio
-=======
-from kfp.components import func_to_container_op, load_component_from_file
->>>>>>> 81a8d280
 
 
 @dsl.pipeline(name='Btap Pipeline',
@@ -16,7 +12,6 @@
               )
 
 #define your pipeline
-<<<<<<< HEAD
 # def btap_pipeline(energy_hour,build_params,weather,output_path,energy_hour_val,
 #                   build_params_val,energy_hour_gas,build_params_gas,featureestimator,featureoutput_path,param_search):
 def btap_pipeline(  build_params="input_data/output_2021-10-04.xlsx",
@@ -31,23 +26,10 @@
                     build_params_gas= 'input_data/output_gas_2021-11-05.xlsx', 
                     energy_hour_gas ='input_data/total_hourly_res_gas_2021-11-05.csv'):
                         
-=======
-def btap_pipeline(minio_tenant,bucket,energy_hour,build_params,weather,output_path,energy_hour_val,
-                  build_params_val,energy_hour_gas,build_params_gas,featureestimator,featureoutput_path,param_search):
-
->>>>>>> 81a8d280
     # Loads the yaml manifest for each component
     preprocess = load_component_from_file('yaml/preprocessing.yml')
     feature_selection = load_component_from_file('yaml/feature_selection.yml')
     predict = load_component_from_file('yaml/predict.yml')
-<<<<<<< HEAD
-    
-    s3 = acm.establish_s3_connection(acm.settings.MINIO_URL, acm.settings.MINIO_ACCESS_KEY, acm.settings.MINIO_SECRET_KEY)
-    weather_df = pd.read_csv(s3.open(acm.settings.NAMESPACE.joinpath('input_data/montreal_epw.csv').as_posix()))
-    
-=======
-
->>>>>>> 81a8d280
     preprocess_ = preprocess(
                              
                              in_hour=energy_hour,
@@ -59,7 +41,6 @@
                              in_hour_gas=energy_hour_gas,
                              in_build_params_gas =build_params_gas,
 
-<<<<<<< HEAD
                              
                             )
     preprocess_output_ref = preprocess_.outputs['Output']
@@ -73,32 +54,10 @@
     predict_ = predict(
                        in_obj_name=preprocess_output_ref,
                        features=feature_output_ref,
-=======
-
-
-
-                            )
-
-    feature_selection_ = feature_selection(tenant=minio_tenant,
-                                           bucket=bucket,
-                                           in_obj_name=preprocess_.output,
-                                           estimator_type=featureestimator,
-                                           output_path=featureoutput_path)
-
-    predict_ = predict(tenant=minio_tenant,
-                       bucket=bucket,
-                       in_obj_name=preprocess_.output,
-                       features=feature_selection_.output,
->>>>>>> 81a8d280
                        param_search=param_search)
 
 
 if __name__ == '__main__':
-<<<<<<< HEAD
     experiment_yaml_zip = 'pipeline.yaml'
     kfp.compiler.Compiler().compile(btap_pipeline, experiment_yaml_zip)
-    print(f"Exported pipeline definition to {experiment_yaml_zip}")
-=======
-    kfp.compiler.Compiler().compile(btap_pipeline, 'pipeline.yaml')
-    print(f"Exported pipeline definition to pipeline.yaml")
->>>>>>> 81a8d280
+    print(f"Exported pipeline definition to {experiment_yaml_zip}")