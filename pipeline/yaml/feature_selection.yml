name: Feature selection Function
description: Selects the feature that would be used in building the model

inputs:

- {name: in_obj_name, type: String, description: 'Name of minio bucket to access data from'}
- {name: estimator_type, type: String, description: 'Name of minio bucket to access data from'}
- {name: output_path, type: String, description: 'Path where the output data will be stored.'}
outputs:
- {name: Output, type: String, description: 'Path where the output data will be stored.'}

implementation:
  container:
    # The strict name of a container image that you've pushed to a container registry.
    image: k8scc01covidacr.azurecr.io/btap:4b99c6aaa4a19a171209e3d62f8aa71591dbcd71
    command: [
      python3,

      # Path of the program inside the container
      /pipelines/feature_selection.py,
<<<<<<< HEAD
      
=======

      --tenant,
      {inputValue: tenant},

      --bucket,
      {inputValue: bucket},

>>>>>>> 81a8d280
      --in_obj_name,
      {inputPath: in_obj_name},

      --estimator_type,
      {inputValue: estimator_type},

      --output_path,
      {outputPath: output_path},
      
      --output_paths,
      {outputPath: Output},
    ]<|MERGE_RESOLUTION|>--- conflicted
+++ resolved
@@ -18,17 +18,7 @@
 
       # Path of the program inside the container
       /pipelines/feature_selection.py,
-<<<<<<< HEAD
       
-=======
-
-      --tenant,
-      {inputValue: tenant},
-
-      --bucket,
-      {inputValue: bucket},
-
->>>>>>> 81a8d280
       --in_obj_name,
       {inputPath: in_obj_name},
 
