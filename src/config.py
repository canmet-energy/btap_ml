--- conflicted
+++ resolved
@@ -1,4 +1,3 @@
-"""Load configuration from the environment and provide a single interface for blob storage access."""
 import json
 import logging
 from pathlib import Path
@@ -50,11 +49,8 @@
         def customise_sources(cls, init_settings, env_settings, file_secret_settings):
             return (init_settings, json_config_settings_source, env_settings, file_secret_settings)
 
-<<<<<<< HEAD
 settings = Settings()
 logger.debug("Loaded the following settings: %s", settings)
-=======
->>>>>>> aabfa5e5
 
 def establish_s3_connection(endpoint_url: str, access_key: str, secret_key: SecretStr) -> s3fs.S3FileSystem:
     """Used to create a connection to an S3 data store.
@@ -76,7 +72,7 @@
         #config_kwargs={'connect_timeout': 10}
     )
     # Wait longer for connections to blob storage to get established
-    s3.connect_timeout = 10
+    s3.connect_timeout = 60
 
     return s3
 
@@ -92,20 +88,16 @@
     Returns:
        Dataframe containing the data downladed from minio is returned for read operation and for write operation , null value is returned.
     """
-<<<<<<< HEAD
-
+    
     logger.info("%s minio data at %s", operation, path)
-
-=======
-    settings = Settings()
->>>>>>> aabfa5e5
+    
     # Establish S3 connection
     s3 = establish_s3_connection(settings.MINIO_URL,
                                  settings.MINIO_ACCESS_KEY,
                                  settings.MINIO_SECRET_KEY)
 
     logger.info("%s s3 connection %s", s3)
-
+    
     # s3fs doesn't seem to like Path objects, so use a posix path string for operations
     full_posix_path = settings.NAMESPACE.joinpath(path).as_posix()
 
