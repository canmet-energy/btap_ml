'''
Select features that are used to build the surrogate mode.
'''
import argparse
import json

import numpy as np
import pandas as pd
import s3fs
<<<<<<< HEAD
import logging
=======
import xgboost as xgb
from sklearn import linear_model
from sklearn.ensemble import RandomForestRegressor
from sklearn.feature_selection import RFECV
from sklearn.linear_model import ElasticNetCV, Lasso, LassoCV, LinearRegression
from sklearn.model_selection import KFold
from sklearn.preprocessing import MinMaxScaler, RobustScaler, StandardScaler

import config as acm
>>>>>>> 81a8d280

############################################################
# feature selection
############################################################

logging.basicConfig(filename='../output/log/feature.log', level=logging.DEBUG)
logger = logging.getLogger(__name__)

def select_features(args):
    """
    Select the feature which contribute most to the prediction for the total energy consumed.

    Default estimator_type used for feature selection is 'LassoCV'

    Args:
        args: arguements provided from the main

    Returns:
       selected features are returned and uploaded to minio.
    """
    data = acm.access_minio(operation='read',
                            path=args.in_obj_name,
                            data='')
    logger.info("read from mino  ", data)
    
    data = json.load(data)
    features =data["features"]
    X_train = pd.DataFrame(data["X_train"],columns=features)
<<<<<<< HEAD
    print(X_train)
=======
    X_test = pd.DataFrame(data["X_test"],columns=features)

>>>>>>> 81a8d280
    #standardize
    scalerx= RobustScaler()
    scalery= RobustScaler()
    X_train = scalerx.fit_transform(data["X_train"])
    y_train = pd.read_json(data["y_train"], orient='values').values.ravel()

    if args.estimator_type == "linear":
        estimator = LinearRegression()
        rfecv = RFECV(estimator=estimator, step=1, cv=KFold(10), scoring='neg_mean_squared_error')
        fit = rfecv.fit(X_train, y_train)
        rank_features_nun = pd.DataFrame(rfecv.ranking_, columns=["rank"], index=data["features"])
        selected_features = rank_features_nun.loc[rank_features_nun["rank"] == 1].index.tolist()
    elif args.estimator_type == "elasticnet":
        reg = ElasticNetCV(n_jobs=-1, cv=10)
        fit = reg.fit(X_train, y_train)
        rank_features_nun = pd.DataFrame(rfecv.ranking_, columns=["rank"], index=data["features"])
        selected_features = rank_features_nun.loc[rank_features_nun["rank"] == 1].index.tolist()
        score = rfecv.score(X_train, y_train)
        rank_features_nun = pd.DataFrame(reg.coef_, columns=["rank"], index=data["features"])
        selected_features = rank_features_nun.loc[abs(rank_features_nun["rank"]) > 0].index.tolist()
    elif args.estimator_type == "xgb":
        estimator = xgb.XGBRegressor(n_jobs=-1)
        rfecv = RFECV(estimator=estimator, step=1, cv=KFold(10), scoring='neg_mean_squared_error')
        fit = rfecv.fit(X_train, y_train)
        rank_features_nun = pd.DataFrame(rfecv.ranking_, columns=["rank"], index=data["features"])
        selected_features = rank_features_nun.loc[rank_features_nun["rank"] == 1].index.tolist()
    else:
        reg = linear_model.LassoCV(cv=10,n_jobs=-1,n_alphas=100,tol=600)
        fit = reg.fit(X_train,y_train)
        score = reg.score(X_train,y_train)
        rank_features_nun = pd.DataFrame(reg.coef_, columns=["rank"], index = data["features"])
        selected_features = rank_features_nun.loc[abs(rank_features_nun["rank"])>0].index.tolist()
        print(score)
        print(len(selected_features))
        print(selected_features)

    data = {'features': selected_features}
    data_json = json.dumps(data).encode('utf-8')

    # copy data to minio
    write_to_minio = acm.access_minio(operation='copy',
                     path=args.output_path,
                     data=data_json)
    logger.info("write to mino  ", write_to_minio)
    
    return


if __name__ == '__main__':
    parser = argparse.ArgumentParser()

    # Paths must be passed in, not hardcoded
    parser.add_argument('--in_obj_name', type=str, help='minio locationa and name of data file to be read, ideally the output file generated from preprocessing i.e. preprocessing.out')
    parser.add_argument('--estimator_type', type=str, help='Type of estimator to be used, default is lasso')
    parser.add_argument('--output_path', type=str, help='The minio location and filename where the output file should be written.')
    args = parser.parse_args()

    select_features(args)
    # python3 feature_selection.py --in_obj_name output_data/preprocessing_out --output_path output_data/feature_out --estimator_type lasso<|MERGE_RESOLUTION|>--- conflicted
+++ resolved
@@ -7,19 +7,7 @@
 import numpy as np
 import pandas as pd
 import s3fs
-<<<<<<< HEAD
 import logging
-=======
-import xgboost as xgb
-from sklearn import linear_model
-from sklearn.ensemble import RandomForestRegressor
-from sklearn.feature_selection import RFECV
-from sklearn.linear_model import ElasticNetCV, Lasso, LassoCV, LinearRegression
-from sklearn.model_selection import KFold
-from sklearn.preprocessing import MinMaxScaler, RobustScaler, StandardScaler
-
-import config as acm
->>>>>>> 81a8d280
 
 ############################################################
 # feature selection
@@ -48,12 +36,7 @@
     data = json.load(data)
     features =data["features"]
     X_train = pd.DataFrame(data["X_train"],columns=features)
-<<<<<<< HEAD
     print(X_train)
-=======
-    X_test = pd.DataFrame(data["X_test"],columns=features)
-
->>>>>>> 81a8d280
     #standardize
     scalerx= RobustScaler()
     scalery= RobustScaler()
