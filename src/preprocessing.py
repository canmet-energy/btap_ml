--- conflicted
+++ resolved
@@ -39,15 +39,9 @@
     The 50% threshold is a way to eliminate columns with too much missing values in the dataset.
    We cant use N/A as it will elimnate the entire row /datapoint_id. Giving the number of features we have to work it its better we eliminate
    columns with features that have too much missing values than to eliminate by rows, which is what N/A will do .
-<<<<<<< HEAD
     - dropping columns with 1 unique value
     For columns with  1 unique values are dropped during data cleaning as they have low variance 
     and hence have little or no significant contribution to the accuracy of the model. 
-=======
-    - dropping columns with 2 unquie values
-    For columns with 2 or 1 unique values are dropped during data cleaning as they have low variance
-    and hence have little or no significant contribution to the accuracy of the model.
->>>>>>> 81a8d280
     Args:
         df: dataset to be cleaned
 
@@ -72,15 +66,8 @@
     Used to read the building simulation I/O file
 
     Args:
-<<<<<<< HEAD
         path_elec: file path where data is to be read from in minio. This is a mandatory parameter and in the case where only one simulation I/O file is provided,  the path to this file should be indicated here. 
         path_gas: This would be path to the gas output file. This is optional, if there is no gas output file to the loaded, then a value of path_gas ='' should be used
-=======
-        tenant: default value is standard
-        bucket: nrcan-btap
-        path_elec: file path where data is to be read from in minio. In the case of electric value, this would be path to the electric output file
-        path_gas: This would be path to the gas output file. This is optional
->>>>>>> 81a8d280
     Returns:
        btap_df: Dataframe containing the clean building parameters file.
        floor_sq: the square foot of the building
@@ -126,22 +113,15 @@
     """
     # Load the data from blob storage.
     s3 = acm.establish_s3_connection(acm.settings.MINIO_URL, acm.settings.MINIO_ACCESS_KEY, acm.settings.MINIO_SECRET_KEY)
-<<<<<<< HEAD
     logger.info("%s read_weather s3 connection %s", s3)
     weather_df = pd.read_parquet(s3.open(acm.settings.NAMESPACE.joinpath(path).as_posix()))
     #weather_df = pd.read_csv(s3.open(acm.settings.NAMESPACE.joinpath(path).as_posix()))
     
-=======
-    #weather_df = pd.read_parquet(s3.open(acm.settings.NAMESPACE.joinpath(path).as_posix()))
-    weather_df = pd.read_csv(s3.open(acm.settings.NAMESPACE.joinpath(path).as_posix()))
-
->>>>>>> 81a8d280
     # Remove spurious columns.
     weather_df = clean_data(weather_df)
 
     # date_int is used later to join data together.
-<<<<<<< HEAD
-    weather_df["date_int"] = weather_df['rep_time'].dt.strftime("%m%d").astype(int)
+    #weather_df["date_int"] = weather_df['rep_time'].dt.strftime("%m%d").astype(int)
 
     # Aggregate data by day to reduce the complexity, leaving date values as they are.
     min_cols = {'year': 'min','month':'min','day':'min','rep_time':'min','date_int':'min'}
@@ -159,26 +139,6 @@
 #     weather_df["date_int"]=weather_df["date_int"].apply(lambda r : int(r))
 #     weather_df=weather_df.groupby(['date_int']).agg(lambda x: x.sum())
     
-=======
-#     weather_df["date_int"] = weather_df['rep_time'].dt.strftime("%m%d").astype(int)
-
-#     # Aggregate data by day to reduce the complexity, leaving date values as they are.
-#     min_cols = {'year': 'min','month':'min','day':'min','rep_time':'min','date_int':'min'}
-#     sum_cols = [c for c in weather_df.columns if c not in [min_cols.keys()]]
-#     agg_funcs = dict(zip(sum_cols,['sum'] * len(sum_cols)))
-#     agg_funcs.update(min_cols)
-#     weather_df = weather_df.groupby([weather_df['rep_time'].dt.day]).agg(agg_funcs)
-
-#     # Remove the rep_time column, since later stages don't know to expect it.
-#     weather_df = weather_df.drop('rep_time', axis='columns')
-    weather_drop_list= ['Uncertainty Flags','Extraterrestrial Horizontal Radiation', 'Extraterrestrial Direct Normal Radiation','Global Horizontal Radiation','Global Horizontal Illuminance','Direct Normal Illuminance', 'Diffuse Horizontal Illuminance', 'Zenith Luminance', 'Total Sky Cover', 'Opaque Sky Cover', 'Visibility', 'Ceiling Height', 'Aerosol Optical Depth','Present Weather Codes' ]
-    weather_df = weather_df.drop(weather_drop_list,axis=1)
-    weather_df = clean_data(weather_df)
-    weather_df["date_int"]= weather_df.apply(lambda r : datetime(int(r['Year']), int( r['Month']),int( r['Day']), int(r['Hour']-1)).strftime("%m%d"), axis =1)
-    weather_df["date_int"]=weather_df["date_int"].apply(lambda r : int(r))
-    weather_df=weather_df.groupby(['date_int']).agg(lambda x: x.sum())
-
->>>>>>> 81a8d280
     return weather_df
 
 
@@ -201,11 +161,6 @@
 
     if path_gas:
         energy_hour_df_gas = pd.read_csv(s3.open(acm.settings.NAMESPACE.joinpath(path_gas).as_posix()))
-<<<<<<< HEAD
-=======
-
-
->>>>>>> 81a8d280
         energy_hour_df = pd.concat([energy_hour_df_elec, energy_hour_df_gas], ignore_index=True)
     else:
         energy_hour_df = copy.deepcopy(energy_hour_df_elec)
@@ -403,13 +358,9 @@
     write_to_minio = acm.access_minio(operation='copy',
                  path=args.output_path,
                  data=data_json)
-<<<<<<< HEAD
     logger.info("write to mino  ", write_to_minio)
     
     
-=======
-
->>>>>>> 81a8d280
     pl.target_plot(y_train,y_test)
     pl.corr_plot(energy_daily_df)
 
